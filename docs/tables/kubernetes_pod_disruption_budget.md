# Table: kubernetes_pod_disruption_budget

A Pod Disruption Budget (PDB) limits the number of Pods of a replicated application that are down simultaneously from voluntary disruptions.

## Examples

### Basic info

```sql
select
   name,
   namespace,
   min_available,
   max_unavailable,
   selector 
from
   kubernetes_pod_disruption_budget 
order by
   namespace,
   name;
```

### List deployments and their matching PDB

```sql
select
  d.namespace,
  d.name,
  min_available,
  replicas 
from
  kubernetes_pod_disruption_budget pdb 
  inner join
    kubernetes_deployment d 
    on d.selector = pdb.selector 
    and d.namespace = pdb.namespace 
order by
  d.namespace,
<<<<<<< HEAD
  d.name
```

### List manifest resources

```sql
select
   name,
   namespace,
   min_available,
   max_unavailable,
   selector 
from
   kubernetes_pod_disruption_budget
where
  manifest_file_path is not null
order by
   namespace,
   name;
=======
  d.name;
>>>>>>> 1c89eb57
```<|MERGE_RESOLUTION|>--- conflicted
+++ resolved
@@ -36,8 +36,7 @@
     and d.namespace = pdb.namespace 
 order by
   d.namespace,
-<<<<<<< HEAD
-  d.name
+  d.name;
 ```
 
 ### List manifest resources
@@ -56,7 +55,4 @@
 order by
    namespace,
    name;
-=======
-  d.name;
->>>>>>> 1c89eb57
 ```