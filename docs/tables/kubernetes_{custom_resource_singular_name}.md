--- conflicted
+++ resolved
@@ -248,32 +248,33 @@
   creation_timestamp = now() - interval '24 hrs';
 ```
 
-<<<<<<< HEAD
 ### List certificates by annotation key
-
-```sql
-=======
-```sql+sqlite
->>>>>>> ccaa4e44
-select
-  name,
-  uid,
-  namespace,
-<<<<<<< HEAD
+Explore which Kubernetes certificates are designated as certificate authorities by annotation key.
+
+```sql+postgres
+select
+  name,
+  uid,
+  namespace,
   annotations,
   labels
 from
   kubernetes_certificate
 where
   annotations -> 'foo' is not null;
-=======
-  creation_timestamp,
-  api_version
-from
-  kubernetes_certificate
-where
-  creation_timestamp = datetime('now', '-24 hours');
->>>>>>> ccaa4e44
+```
+
+```sql+sqlite
+select
+  name,
+  uid,
+  namespace,
+  json_extract(annotations, '$.foo') as foo_annotation,
+  labels
+from
+  kubernetes_certificate
+where
+  json_extract(annotations, '$.foo') is not null;
 ```
 
 ### List ISCA certificates
