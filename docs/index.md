--- conflicted
+++ resolved
@@ -40,67 +40,9 @@
 
 ```hcl
 connection "kubernetes" {
-<<<<<<< HEAD
-  plugin = "kubernetes"
-
-  # By default, the plugin will use credentials in "~/.kube/config" with the current context.
-  # OpenID Connect (OIDC) authentication is supported without any extra configuration.
-  # The kubeconfig path and context can also be specified with the following config arguments:
-
-  # Specify the file path to the kubeconfig.
-  # Can also be set with the "KUBECONFIG" or "KUBE_CONFIG_PATHS" or "KUBERNETES_MASTER" environment variables.
-  # config_path = "~/.kube/config"
-
-  # Specify a context other than the current one.
-  # config_context = "minikube"
-
-  # List of custom resources that will be created as dynamic tables.
-  # No dynamic tables will be created if this arg is empty or not set.
-  # Wildcard based searches are supported.
-
-  # For example:
-  #  - "*" matches all custom resources available
-  #  - "*.storage.k8s.io" matches all custom resources in the storage.k8s.io group
-  #  - "certificates.cert-manager.io" matches a specific custom resource "certificates.cert-manager.io"
-  #  - "backendconfig" matches the singular name "backendconfig" in any group
-
-  # Defaults to all custom resources
-  custom_resource_tables = ["*"]
-
-  # If no kubeconfig file can be found, the plugin will attempt to use the service account Kubernetes gives to pods.
-  # This authentication method is intended for clients that expect to be running inside a pod running on Kubernetes.
-
-  # Manifest file paths is a list of locations to search for Kubernetes manifest files
-  # Manifest file paths can be configured with a local directory, a remote Git repository URL, or an S3 bucket URL
-  # Refer https://hub.steampipe.io/plugins/turbot/kubernetes#supported-path-formats for more information
-  # Wildcard based searches are supported, including recursive searches
-  # Local paths are resolved relative to the current working directory (CWD)
-
-  # For example:
-  #  - "*.yml" or "*.yaml" or "*.json" matches all Kubernetes manifest files in the CWD
-  #  - "**/*.yml" or "**/*.yaml" or "**/*.json" matches all Kubernetes manifest files in the CWD and all sub-directories
-  #  - "../*.yml" or "../*.yaml" or "../*.json" matches all Kubernetes manifest files in the CWD's parent directory
-  #  - "steampipe*.yml" or "steampipe*.yaml" or "steampipe*.json" matches all Kubernetes manifest files starting with "steampipe" in the CWD
-  #  - "/path/to/dir/*.yml" or "/path/to/dir/*.yaml" or "/path/to/dir/*.json" matches all Kubernetes manifest files in a specific directory
-  #  - "/path/to/dir/main.yml" or "/path/to/dir/main.yaml" or "/path/to/dir/main.json" matches a specific file
-
-  # If the given paths includes "*", all files (including non-kubernetes manifest files) in
-  # the CWD will be matched, which may cause errors if incompatible file types exist
-
-  # Defaults to CWD
-  # manifest_file_paths = [ "*.yml", "*.yaml", "*.json" ]
-
-  # Specify the source of the resource. Possible values: `deployed`, `manifest`, and `all`.
-  # Default set to `all`. Set the argument to override the default value.
-  # If the value is set to `deployed`, tables will show all the deployed resources.
-  # If set to `manifest`, tables will show all the resources from the kubernetes manifest. Make sure that the `manifest_file_paths` arg is set.
-  # If `all`, tables will show all the deployed and manifest resources.
-  # source_type = "all"
-=======
   plugin         = "kubernetes"
   config_path    = "~/.kube/config"
   config_context = "myCluster"
->>>>>>> 3cfe8952
 }
 ```
 
