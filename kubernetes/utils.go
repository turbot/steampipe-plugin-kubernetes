--- conflicted
+++ resolved
@@ -140,22 +140,17 @@
 // GetNewClientCRDRaw :: gets client for querying k8s apis for CustomResourceDefinition
 func GetNewClientCRDRaw(ctx context.Context, cc *connection.ConnectionCache, c *plugin.Connection) (*apiextension.Clientset, error) {
 	logger := plugin.Logger(ctx)
-	logger.Trace("GetNewClientCRDRaw")
 
 	// have we already created and cached the session?
 	serviceCacheKey := "GetNewClientCRDRaw"
 
-<<<<<<< HEAD
-	if cachedData, ok := cn.Get(ctx, serviceCacheKey); ok {
-=======
 	if cachedData, ok := cc.Get(ctx, serviceCacheKey); ok {
-		// logger.Warn("!!!! Clientset Found in Cache !!!!")
->>>>>>> 2a28628e
 		return cachedData.(*apiextension.Clientset), nil
 	}
 
 	kubeconfig, err := getK8ConfigRaw(ctx, cc, c)
 	if err != nil {
+		logger.Error("GetNewClientCRDRaw", "getK8ConfigRaw", err)
 		return nil, err
 	}
 
