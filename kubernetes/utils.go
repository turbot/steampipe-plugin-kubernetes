package kubernetes

import (
	"context"
	"fmt"
	"os"
	"path/filepath"
	"strings"

	apiextension "k8s.io/apiextensions-apiserver/pkg/client/clientset/clientset"
	v1 "k8s.io/apimachinery/pkg/apis/meta/v1"
	"k8s.io/apimachinery/pkg/labels"
	"k8s.io/client-go/dynamic"
	"k8s.io/client-go/kubernetes"
	_ "k8s.io/client-go/plugin/pkg/client/auth/azure"
	_ "k8s.io/client-go/plugin/pkg/client/auth/gcp"
	_ "k8s.io/client-go/plugin/pkg/client/auth/oidc"
	"k8s.io/client-go/tools/clientcmd"
	clientcmdapi "k8s.io/client-go/tools/clientcmd/api"

	"github.com/mitchellh/go-homedir"
<<<<<<< HEAD
	"github.com/turbot/steampipe-plugin-sdk/v3/connection"
	"github.com/turbot/steampipe-plugin-sdk/v3/plugin"
	"github.com/turbot/steampipe-plugin-sdk/v3/plugin/transform"
=======
	"github.com/turbot/steampipe-plugin-sdk/v4/plugin"
	"github.com/turbot/steampipe-plugin-sdk/v4/plugin/transform"
>>>>>>> 803ed974
)

// GetNewClientCRD :: gets client for querying k8s apis for CustomResourceDefinition
func GetNewClientCRD(ctx context.Context, d *plugin.QueryData) (*apiextension.Clientset, error) {
	// have we already created and cached the session?
	serviceCacheKey := "GetNewClientCRD"

	if cachedData, ok := d.ConnectionManager.Cache.Get(serviceCacheKey); ok {
		return cachedData.(*apiextension.Clientset), nil
	}

	kubeconfig, err := getK8Config(ctx, d)
	if err != nil {
		plugin.Logger(ctx).Error("GetNewClientCRD", "getK8Config", err)
		return nil, err
	}

	// Get a rest.Config from the kubeconfig file.
	restconfig, err := kubeconfig.ClientConfig()
	if err != nil {
		plugin.Logger(ctx).Error("GetNewClientCRD", "ClientConfig", err)
		return nil, err
	}

	clientset, err := apiextension.NewForConfig(restconfig)
	if err != nil {
		plugin.Logger(ctx).Error("GetNewClientCRD", "NewForConfig", err)
		return nil, err
	}

	// save clientset in cache
	d.ConnectionManager.Cache.Set(serviceCacheKey, clientset)

	return clientset, err
}

// GetNewClientset :: gets client for querying k8s apis for the provided context
func GetNewClientset(ctx context.Context, d *plugin.QueryData) (*kubernetes.Clientset, error) {
	logger := plugin.Logger(ctx)
	logger.Trace("GetNewClientset")

	// have we already created and cached the session?
	serviceCacheKey := "k8sClient" //should probably per connection/context keys...

	if cachedData, ok := d.ConnectionManager.Cache.Get(serviceCacheKey); ok {
		// logger.Warn("!!!! Clientset Found in Cache !!!!")
		return cachedData.(*kubernetes.Clientset), nil
	}

	kubeconfig, err := getK8Config(ctx, d)
	if err != nil {
		return nil, err
	}

	// Get a rest.Config from the kubeconfig file.
	restconfig, err := kubeconfig.ClientConfig()
	if err != nil {
		return nil, err
	}

	clientset, err := kubernetes.NewForConfig(restconfig)
	if err != nil {
		return nil, err
	}

	// save clientset in cache
	d.ConnectionManager.Cache.Set(serviceCacheKey, clientset)

	// logger.Warn("@@@@@@@  GetNewClientset SET cache status ", "success", success)
	// time.Sleep(5000 * time.Millisecond)
	// if value, ok := d.ConnectionManager.Cache.Get(serviceCacheKey); ok {
	// 	logger.Warn("!!!! Clientset added to cache !!!!")
	// } else {
	// 	logger.Warn("!!!! Clientset NOT Found in Cache after adding !!!!", "serviceCacheKey", serviceCacheKey, "Value", value)
	// }

	return clientset, err
}

// GetNewClientCRD :: gets client for querying k8s apis for CustomResourceDefinition
func GetNewClientCRD(ctx context.Context, d *plugin.QueryData) (*apiextension.Clientset, error) {
	logger := plugin.Logger(ctx)
	logger.Trace("GetNewClientCRD")

	// have we already created and cached the session?
	serviceCacheKey := "GetNewClientCRD" //should probably per connection/context keys...

	if cachedData, ok := d.ConnectionManager.Cache.Get(serviceCacheKey); ok {
		// logger.Warn("!!!! Clientset Found in Cache !!!!")
		return cachedData.(*apiextension.Clientset), nil
	}

	kubeconfig, err := getK8Config(ctx, d)
	if err != nil {
		return nil, err
	}

	// Get a rest.Config from the kubeconfig file.
	restconfig, err := kubeconfig.ClientConfig()
	if err != nil {
		return nil, err
	}

	clientset, err := apiextension.NewForConfig(restconfig)
	if err != nil {
		return nil, err
	}

	// save clientset in cache
	d.ConnectionManager.Cache.Set(serviceCacheKey, clientset)

	return clientset, err
}

// GetNewClientCRDRaw :: gets client for querying k8s apis for CustomResourceDefinition
func GetNewClientCRDRaw(ctx context.Context, cm *connection.Manager, c *plugin.Connection) (*apiextension.Clientset, error) {
	logger := plugin.Logger(ctx)
	logger.Trace("GetNewClientCRDRaw")

	// have we already created and cached the session?
	serviceCacheKey := "GetNewClientCRDRaw" //should probably per connection/context keys...

	if cachedData, ok := cm.Cache.Get(serviceCacheKey); ok {
		// logger.Warn("!!!! Clientset Found in Cache !!!!")
		return cachedData.(*apiextension.Clientset), nil
	}

	kubeconfig, err := getK8ConfigRaw(ctx, cm, c)
	if err != nil {
		return nil, err
	}

	// Get a rest.Config from the kubeconfig file.
	restconfig, err := kubeconfig.ClientConfig()
	if err != nil {
		return nil, err
	}

	clientset, err := apiextension.NewForConfig(restconfig)
	if err != nil {
		return nil, err
	}

	// save clientset in cache
	cm.Cache.Set(serviceCacheKey, clientset)

	return clientset, err
}

// GetNewClientDynamic :: gets client for querying k8s apis for Dynamic Interface
func GetNewClientDynamic(ctx context.Context, d *plugin.QueryData) (dynamic.Interface, error) {
	logger := plugin.Logger(ctx)
	logger.Trace("GetNewClientDynamic")

	// have we already created and cached the session?
	serviceCacheKey := "GetNewClientDynamic" //should probably per connection/context keys...

	if cachedData, ok := d.ConnectionManager.Cache.Get(serviceCacheKey); ok {
		// logger.Warn("!!!! Clientset Found in Cache !!!!")
		return cachedData.(dynamic.Interface), nil
	}

	kubeconfig, err := getK8Config(ctx, d)
	if err != nil {
		return nil, err
	}

	// Get a rest.Config from the kubeconfig file.
	restconfig, err := kubeconfig.ClientConfig()
	if err != nil {
		return nil, err
	}

	clientset, err := dynamic.NewForConfig(restconfig)
	if err != nil {
		return nil, err
	}

	// save clientset in cache
	d.ConnectionManager.Cache.Set(serviceCacheKey, clientset)

	return clientset, err
}

// Get kubernetes config based on environment variable and plugin config
func getK8Config(ctx context.Context, d *plugin.QueryData) (clientcmd.ClientConfig, error) {
	logger := plugin.Logger(ctx)
	logger.Trace("getK8Config")

	// have we already created and cached the session?
	cacheKey := "getK8Config" //should probably per connection/context keys...

	if cachedData, ok := d.ConnectionManager.Cache.Get(cacheKey); ok {
		return cachedData.(clientcmd.ClientConfig), nil
	}

	// get kubernetes config info
	kubernetesConfig := GetConfig(d.Connection)

	// Set default loader and overriding rules
	loader := &clientcmd.ClientConfigLoadingRules{}
	overrides := &clientcmd.ConfigOverrides{}

	// variable to store paths for kubernetes config
	// default kube config path
	var configPaths = []string{"~/.kube/config"}
	// Error: invalid configuration: no configuration has been provided, try setting KUBERNETES_MASTER environment variable

	if kubernetesConfig.ConfigPath != nil {
		configPaths = []string{*kubernetesConfig.ConfigPath}
	} else if kubernetesConfig.ConfigPaths != nil && len(kubernetesConfig.ConfigPaths) > 0 {
		configPaths = kubernetesConfig.ConfigPaths
	} else if v := os.Getenv("KUBE_CONFIG_PATHS"); v != "" {
		configPaths = filepath.SplitList(v)
	} else if v := os.Getenv("KUBERNETES_MASTER"); v != "" {
		configPaths = []string{v}
	}

	if len(configPaths) > 0 {
		expandedPaths := []string{}
		for _, p := range configPaths {
			path, err := homedir.Expand(p)
			if err != nil {
				return nil, err
			}

			logger.Debug("GetNewClientset", "Using kubeconfig: %s", path)
			expandedPaths = append(expandedPaths, path)
		}

		if len(expandedPaths) == 1 {
			loader.ExplicitPath = expandedPaths[0]
		} else {
			loader.Precedence = expandedPaths
		}

		// TODO -- Add other config options
		// if kubernetesConfig.ConfigContext != nil {
		// 	kubectx = *kubernetesConfig.ConfigContext
		// }
		// kubectx, ctxOk := d.GetOk("config_context")
		// authInfo, authInfoOk := d.GetOk("config_context_auth_info")
		// cluster, clusterOk := d.GetOk("config_context_cluster")
		// if ctxOk || authInfoOk || clusterOk {
		if kubernetesConfig.ConfigContext != nil {
			// ctxSuffix := "; overridden context"
			// if ctxOk {
			overrides.CurrentContext = *kubernetesConfig.ConfigContext
			// ctxSuffix += fmt.Sprintf("; overridden context ; config ctx: %s", overrides.CurrentContext)
			logger.Debug("GetNewClientset", "Using custom current context: %q", overrides.CurrentContext)
			// }

			overrides.Context = clientcmdapi.Context{}

			// TODO -- Add other config options
			// if authInfoOk {
			// 	overrides.Context.AuthInfo = authInfo.(string)
			// 	ctxSuffix += fmt.Sprintf("; auth_info: %s", overrides.Context.AuthInfo)
			// }
			// if clusterOk {
			// 	overrides.Context.Cluster = cluster.(string)
			// 	ctxSuffix += fmt.Sprintf("; cluster: %s", overrides.Context.Cluster)
			// }
			logger.Debug("GetNewClientset", "Using overidden context: %#v", overrides.Context)
		}
	}

	kubeconfig := clientcmd.NewNonInteractiveDeferredLoadingClientConfig(loader, overrides)

	// save the config in cache
	d.ConnectionManager.Cache.Set(cacheKey, kubeconfig)

	return kubeconfig, nil
}

// Get kubernetes config based on environment variable and plugin config
func getK8ConfigRaw(ctx context.Context, cm *connection.Manager, c *plugin.Connection) (clientcmd.ClientConfig, error) {
	logger := plugin.Logger(ctx)
	logger.Trace("getK8ConfigRaw")

	// have we already created and cached the session?
	cacheKey := "getK8ConfigRaw" //should probably per connection/context keys...

	if cachedData, ok := cm.Cache.Get(cacheKey); ok {
		return cachedData.(clientcmd.ClientConfig), nil
	}

	// get kubernetes config info
	kubernetesConfig := GetConfig(c)

	// Set default loader and overriding rules
	loader := &clientcmd.ClientConfigLoadingRules{}
	overrides := &clientcmd.ConfigOverrides{}

	// variable to store paths for kubernetes config
	// default kube config path
	var configPaths = []string{"~/.kube/config"}
	// Error: invalid configuration: no configuration has been provided, try setting KUBERNETES_MASTER environment variable

	if kubernetesConfig.ConfigPath != nil {
		configPaths = []string{*kubernetesConfig.ConfigPath}
	} else if kubernetesConfig.ConfigPaths != nil && len(kubernetesConfig.ConfigPaths) > 0 {
		configPaths = kubernetesConfig.ConfigPaths
	} else if v := os.Getenv("KUBE_CONFIG_PATHS"); v != "" {
		configPaths = filepath.SplitList(v)
	} else if v := os.Getenv("KUBERNETES_MASTER"); v != "" {
		configPaths = []string{v}
	}

	if len(configPaths) > 0 {
		expandedPaths := []string{}
		for _, p := range configPaths {
			path, err := homedir.Expand(p)
			if err != nil {
				return nil, err
			}

			logger.Debug("GetNewClientset", "Using kubeconfig: %s", path)
			expandedPaths = append(expandedPaths, path)
		}

		if len(expandedPaths) == 1 {
			loader.ExplicitPath = expandedPaths[0]
		} else {
			loader.Precedence = expandedPaths
		}

		// TODO -- Add other config options
		// if kubernetesConfig.ConfigContext != nil {
		// 	kubectx = *kubernetesConfig.ConfigContext
		// }
		// kubectx, ctxOk := d.GetOk("config_context")
		// authInfo, authInfoOk := d.GetOk("config_context_auth_info")
		// cluster, clusterOk := d.GetOk("config_context_cluster")
		// if ctxOk || authInfoOk || clusterOk {
		if kubernetesConfig.ConfigContext != nil {
			// ctxSuffix := "; overridden context"
			// if ctxOk {
			overrides.CurrentContext = *kubernetesConfig.ConfigContext
			// ctxSuffix += fmt.Sprintf("; overridden context ; config ctx: %s", overrides.CurrentContext)
			logger.Debug("GetNewClientset", "Using custom current context: %q", overrides.CurrentContext)
			// }

			overrides.Context = clientcmdapi.Context{}

			// TODO -- Add other config options
			// if authInfoOk {
			// 	overrides.Context.AuthInfo = authInfo.(string)
			// 	ctxSuffix += fmt.Sprintf("; auth_info: %s", overrides.Context.AuthInfo)
			// }
			// if clusterOk {
			// 	overrides.Context.Cluster = cluster.(string)
			// 	ctxSuffix += fmt.Sprintf("; cluster: %s", overrides.Context.Cluster)
			// }
			logger.Debug("GetNewClientset", "Using overidden context: %#v", overrides.Context)
		}
	}

	kubeconfig := clientcmd.NewNonInteractiveDeferredLoadingClientConfig(loader, overrides)

	// save the config in cache
	cm.Cache.Set(cacheKey, kubeconfig)

	return kubeconfig, nil
}

//// HYDRATE FUNCTIONS

func getKubectlContext(ctx context.Context, d *plugin.QueryData, _ *plugin.HydrateData) (interface{}, error) {
	cacheKey := "getKubectlContext"
	if cachedData, ok := d.ConnectionManager.Cache.Get(cacheKey); ok {
		// plugin.Logger(ctx).Warn("getKubectlContext", "######## CACHED CURRENT CONTEXT", cachedData.(string))
		return cachedData.(string), nil
	}

	kubeconfig, err := getK8Config(ctx, d)
	if err != nil {
		return nil, err
	}

	rawConfig, _ := kubeconfig.RawConfig()
	currentContext := rawConfig.CurrentContext

	// get kubernetes config info
	kubernetesConfig := GetConfig(d.Connection)

	// If set in plugin's (~/.steampipe/config/kubernetes.spc) connection profile
	if kubernetesConfig.ConfigContext != nil {
		currentContext = *kubernetesConfig.ConfigContext
	}

	// plugin.Logger(ctx).Warn("getKubectlContext", "######## CURRENT CONTEXT", currentContext)

	// save current context in cache
	d.ConnectionManager.Cache.Set(cacheKey, currentContext)

	return currentContext, nil
}

//// COMMON TRANSFORM FUNCTIONS

func v1TimeToRFC3339(_ context.Context, d *transform.TransformData) (interface{}, error) {
	if d.Value == nil {
		return nil, nil
	}

	switch v := d.Value.(type) {
	case v1.Time:
		return v.ToUnstructured(), nil
	case *v1.Time:
		if v == nil {
			return nil, nil
		}
		return v.ToUnstructured(), nil
	default:
		return nil, fmt.Errorf("invalid time format %T! ", v)
	}
}

func labelSelectorToString(_ context.Context, d *transform.TransformData) (interface{}, error) {
	if d.Value == nil {
		return nil, nil
	}

	selector := d.Value.(*v1.LabelSelector)

	ss, err := v1.LabelSelectorAsSelector(selector)
	if err != nil {
		return nil, err
	}

	return ss.String(), nil
}

func selectorMapToString(ctx context.Context, d *transform.TransformData) (interface{}, error) {
	logger := plugin.Logger(ctx)
	logger.Trace("selectorMapToString")

	selector_map := d.Value.(map[string]string)

	if len(selector_map) == 0 {
		return nil, nil
	}

	selector_string := labels.SelectorFromSet(selector_map).String()

	return selector_string, nil
}

//// Other Utility functions

func isNotFoundError(err error) bool {
	return strings.HasSuffix(err.Error(), "not found")
}

func getCommonOptionalKeyQuals() []*plugin.KeyColumn {
	return []*plugin.KeyColumn{
		{Name: "name", Require: plugin.Optional},
		{Name: "namespace", Require: plugin.Optional},
	}
}

func getOptionalKeyQualWithCommonKeyQuals(otherOptionalQuals []*plugin.KeyColumn) []*plugin.KeyColumn {
	return append(otherOptionalQuals, getCommonOptionalKeyQuals()...)
}

func getCommonOptionalKeyQualsValueForFieldSelector(d *plugin.QueryData) []string {
	fieldSelectors := []string{}

	if d.KeyColumnQualString("name") != "" {
		fieldSelectors = append(fieldSelectors, fmt.Sprintf("metadata.name=%v", d.KeyColumnQualString("name")))
	}

	if d.KeyColumnQualString("namespace") != "" {
		fieldSelectors = append(fieldSelectors, fmt.Sprintf("metadata.namespace=%v", d.KeyColumnQualString("namespace")))
	}

	return fieldSelectors
}

func mergeTags(labels map[string]string, annotations map[string]string) map[string]string {
	tags := make(map[string]string)
	for k, v := range annotations {
		tags[k] = v
	}
	for k, v := range labels {
		tags[k] = v
	}
	return tags
}<|MERGE_RESOLUTION|>--- conflicted
+++ resolved
@@ -19,14 +19,9 @@
 	clientcmdapi "k8s.io/client-go/tools/clientcmd/api"
 
 	"github.com/mitchellh/go-homedir"
-<<<<<<< HEAD
 	"github.com/turbot/steampipe-plugin-sdk/v3/connection"
-	"github.com/turbot/steampipe-plugin-sdk/v3/plugin"
-	"github.com/turbot/steampipe-plugin-sdk/v3/plugin/transform"
-=======
 	"github.com/turbot/steampipe-plugin-sdk/v4/plugin"
 	"github.com/turbot/steampipe-plugin-sdk/v4/plugin/transform"
->>>>>>> 803ed974
 )
 
 // GetNewClientCRD :: gets client for querying k8s apis for CustomResourceDefinition
@@ -102,41 +97,6 @@
 	// } else {
 	// 	logger.Warn("!!!! Clientset NOT Found in Cache after adding !!!!", "serviceCacheKey", serviceCacheKey, "Value", value)
 	// }
-
-	return clientset, err
-}
-
-// GetNewClientCRD :: gets client for querying k8s apis for CustomResourceDefinition
-func GetNewClientCRD(ctx context.Context, d *plugin.QueryData) (*apiextension.Clientset, error) {
-	logger := plugin.Logger(ctx)
-	logger.Trace("GetNewClientCRD")
-
-	// have we already created and cached the session?
-	serviceCacheKey := "GetNewClientCRD" //should probably per connection/context keys...
-
-	if cachedData, ok := d.ConnectionManager.Cache.Get(serviceCacheKey); ok {
-		// logger.Warn("!!!! Clientset Found in Cache !!!!")
-		return cachedData.(*apiextension.Clientset), nil
-	}
-
-	kubeconfig, err := getK8Config(ctx, d)
-	if err != nil {
-		return nil, err
-	}
-
-	// Get a rest.Config from the kubeconfig file.
-	restconfig, err := kubeconfig.ClientConfig()
-	if err != nil {
-		return nil, err
-	}
-
-	clientset, err := apiextension.NewForConfig(restconfig)
-	if err != nil {
-		return nil, err
-	}
-
-	// save clientset in cache
-	d.ConnectionManager.Cache.Set(serviceCacheKey, clientset)
 
 	return clientset, err
 }
