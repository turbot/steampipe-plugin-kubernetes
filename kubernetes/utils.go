--- conflicted
+++ resolved
@@ -146,7 +146,6 @@
 	return clientset, err
 }
 
-<<<<<<< HEAD
 // GetNewClientCRDRaw :: gets client for querying k8s apis for CustomResourceDefinition
 func GetNewClientCRDRaw(ctx context.Context, cm *connection.Manager, c *plugin.Connection) (*apiextension.Clientset, error) {
 	logger := plugin.Logger(ctx)
@@ -214,7 +213,9 @@
 	d.ConnectionManager.Cache.Set(serviceCacheKey, clientset)
 
 	return clientset, err
-=======
+
+}
+
 func inClusterConfig(ctx context.Context) (*kubernetes.Clientset, error) {
 	clusterConfig, err := rest.InClusterConfig()
 	if err != nil {
@@ -229,7 +230,6 @@
 	}
 
 	return clientset, nil
->>>>>>> a4b357b3
 }
 
 // Get kubernetes config based on environment variable and plugin config
