package kubernetes

import (
	"context"
	"errors"
	"fmt"
	"os"
	"path/filepath"
	"strings"

	filehelpers "github.com/turbot/go-kit/files"
	apiextension "k8s.io/apiextensions-apiserver/pkg/client/clientset/clientset"
	v1 "k8s.io/apimachinery/pkg/apis/meta/v1"
	"k8s.io/apimachinery/pkg/apis/meta/v1/unstructured"
	"k8s.io/apimachinery/pkg/labels"
	"k8s.io/apimachinery/pkg/runtime/schema"
	"k8s.io/apimachinery/pkg/util/yaml"
	"k8s.io/client-go/dynamic"
	"k8s.io/client-go/kubernetes"
	_ "k8s.io/client-go/plugin/pkg/client/auth/azure"
	_ "k8s.io/client-go/plugin/pkg/client/auth/gcp"
	_ "k8s.io/client-go/plugin/pkg/client/auth/oidc"
	"k8s.io/client-go/rest"
	"k8s.io/client-go/tools/clientcmd"
	clientcmdapi "k8s.io/client-go/tools/clientcmd/api"

	"github.com/mitchellh/go-homedir"
	"github.com/turbot/steampipe-plugin-sdk/v5/connection"
	"github.com/turbot/steampipe-plugin-sdk/v5/plugin"
	"github.com/turbot/steampipe-plugin-sdk/v5/plugin/transform"
)

type SourceType string

const (
	Deployed SourceType = "deployed"
	Manifest SourceType = "manifest"
	All      SourceType = "all"
)

// Validate the source type.
func (sourceType SourceType) IsValid() error {
	switch sourceType {
	case Deployed, Manifest, All:
		return nil
	}
	return fmt.Errorf("invalid source type: %s", sourceType)
}

// Convert the source type to its string equivalent
func (sourceType SourceType) String() string {
	return string(sourceType)
}

// GetNewClientset :: gets client for querying k8s apis for the provided context
func GetNewClientset(ctx context.Context, d *plugin.QueryData) (*kubernetes.Clientset, error) {
	logger := plugin.Logger(ctx)

	// have we already created and cached the session?
	serviceCacheKey := "k8sClient"

	if cachedData, ok := d.ConnectionManager.Cache.Get(serviceCacheKey); ok {
		return cachedData.(*kubernetes.Clientset), nil
	}

	kubeconfig, err := getK8Config(ctx, d)
	if err != nil {
		logger.Error("GetNewClientset", "getK8Config", err)
		return nil, err
	}

	// Return nil, if the config is set only to list the manifest resources.
	if kubeconfig == nil {
		return nil, nil
	}

	// Get a rest.Config from the kubeconfig file.
	restconfig, err := kubeconfig.ClientConfig()
	if err != nil {
		// if .kube/config file is not available check for inClusterConfig
		configErr := err
		if strings.Contains(err.Error(), ".kube/config: no such file or directory") {
			clientset, err := inClusterConfig(ctx)
			if err != nil {
				return nil, errors.New(configErr.Error() + ", " + err.Error())
			}

			// save clientset in cache
			d.ConnectionManager.Cache.Set(serviceCacheKey, clientset)

			return clientset, nil
		}

		return nil, err
	}

	clientset, err := kubernetes.NewForConfig(restconfig)
	if err != nil {
		return nil, err
	}

	// save clientset in cache
	d.ConnectionManager.Cache.Set(serviceCacheKey, clientset)

	return clientset, err
}

func inClusterConfig(ctx context.Context) (*kubernetes.Clientset, error) {
	clusterConfig, err := rest.InClusterConfig()
	if err != nil {
		plugin.Logger(ctx).Error("InClusterConfig", "InClusterConfig", err)
		return nil, err
	}

	clientset, err := kubernetes.NewForConfig(clusterConfig)
	if err != nil {
		plugin.Logger(ctx).Error("InClusterConfig", "NewForConfig", err)
		return nil, err
	}

	return clientset, nil
}

// GetNewClientCRD :: gets client for querying k8s apis for CustomResourceDefinition
func GetNewClientCRD(ctx context.Context, d *plugin.QueryData) (*apiextension.Clientset, error) {
	// have we already created and cached the session?
	serviceCacheKey := "GetNewClientCRD"

	if cachedData, ok := d.ConnectionManager.Cache.Get(serviceCacheKey); ok {
		return cachedData.(*apiextension.Clientset), nil
	}

	kubeconfig, err := getK8Config(ctx, d)
	if err != nil {
		plugin.Logger(ctx).Error("GetNewClientCRD", "getK8Config", err)
		return nil, err
	}

	// Return nil, if the config is set to only list the manifest resources.
	if kubeconfig == nil {
		return nil, nil
	}

	// Get a rest.Config from the kubeconfig file.
	restconfig, err := kubeconfig.ClientConfig()
	if err != nil {
		// if .kube/config file is not available check for inClusterConfig
		configErr := err
		if strings.Contains(err.Error(), ".kube/config: no such file or directory") {
			clientset, err := inClusterConfigCRD(ctx)
			if err != nil {
				return nil, errors.New(configErr.Error() + ", " + err.Error())
			}

			// save clientset in cache
			d.ConnectionManager.Cache.Set(serviceCacheKey, clientset)

			return clientset, nil
		}

		return nil, err
	}

	clientset, err := apiextension.NewForConfig(restconfig)
	if err != nil {
		plugin.Logger(ctx).Error("GetNewClientCRD", "NewForConfig", err)
		return nil, err
	}

	// save clientset in cache
	d.ConnectionManager.Cache.Set(serviceCacheKey, clientset)

	return clientset, err
}

// GetNewClientCRDRaw :: gets client for querying k8s apis for CustomResourceDefinition
func GetNewClientCRDRaw(ctx context.Context, cc *connection.ConnectionCache, c *plugin.Connection) (*apiextension.Clientset, error) {
	logger := plugin.Logger(ctx)

	// have we already created and cached the session?
	serviceCacheKey := "GetNewClientCRDRaw"

	if cachedData, ok := cc.Get(ctx, serviceCacheKey); ok {
		return cachedData.(*apiextension.Clientset), nil
	}

	kubeconfig, err := getK8ConfigRaw(ctx, cc, c)
	if err != nil {
		logger.Error("GetNewClientCRDRaw", "getK8ConfigRaw", err)
		return nil, err
	}

	// Return nil, if the config is set to only list the manifest resources.
	if kubeconfig == nil {
		return nil, nil
	}

	// Get a rest.Config from the kubeconfig file.
	restconfig, err := kubeconfig.ClientConfig()
	if err != nil {
		// if .kube/config file is not available check for inClusterConfig
		configErr := err
		if strings.Contains(err.Error(), ".kube/config: no such file or directory") {
			clientset, err := inClusterConfigCRD(ctx)
			if err != nil {
				return nil, errors.New(configErr.Error() + ", " + err.Error())
			}

			// save clientset in cache
			cacheErr := cc.Set(ctx, serviceCacheKey, clientset)
			if cacheErr != nil {
				plugin.Logger(ctx).Error("inClusterConfigCRD", "cache-set", cacheErr)
				return nil, err
			}

			return clientset, nil
		}

		return nil, err
	}

	clientset, err := apiextension.NewForConfig(restconfig)
	if err != nil {
		return nil, err
	}

	// save clientset in cache
	cacheErr := cc.Set(ctx, serviceCacheKey, clientset)
	if cacheErr != nil {
		plugin.Logger(ctx).Error("GetNewClientCRDRaw", "cache-set", cacheErr)
		return nil, err
	}

	return clientset, nil
}

func inClusterConfigCRD(ctx context.Context) (*apiextension.Clientset, error) {
	clusterConfig, err := rest.InClusterConfig()
	if err != nil {
		plugin.Logger(ctx).Error("inClusterConfigCRD", "InClusterConfig", err)
		return nil, err
	}

	clientset, err := apiextension.NewForConfig(clusterConfig)
	if err != nil {
		plugin.Logger(ctx).Error("inClusterConfigCRD", "NewForConfig", err)
		return nil, err
	}

	return clientset, nil
}

// GetNewClientDynamic :: gets client for querying k8s apis for Dynamic Interface
func GetNewClientDynamic(ctx context.Context, d *plugin.QueryData) (dynamic.Interface, error) {
	// have we already created and cached the session?
	serviceCacheKey := "GetNewClientDynamic"

	if cachedData, ok := d.ConnectionManager.Cache.Get(serviceCacheKey); ok {
		return cachedData.(dynamic.Interface), nil
	}

	kubeconfig, err := getK8Config(ctx, d)
	if err != nil {
		return nil, err
	}

	if kubeconfig == nil {
		return nil, nil
	}

	// Get a rest.Config from the kubeconfig file.
	restconfig, err := kubeconfig.ClientConfig()
	if err != nil {
		// if .kube/config file is not available check for inClusterConfig
		configErr := err
		if strings.Contains(err.Error(), ".kube/config: no such file or directory") {
			clientset, err := inClusterConfigCRDDynamic(ctx)
			if err != nil {
				return nil, errors.New(configErr.Error() + ", " + err.Error())
			}

			// save clientset in cache
			d.ConnectionManager.Cache.Set(serviceCacheKey, clientset)

			return clientset, nil
		}

		return nil, err
	}

	clientset, err := dynamic.NewForConfig(restconfig)
	if err != nil {
		return nil, err
	}

	// save clientset in cache
	d.ConnectionManager.Cache.Set(serviceCacheKey, clientset)

	return clientset, err

}

func inClusterConfigCRDDynamic(ctx context.Context) (dynamic.Interface, error) {
	clusterConfig, err := rest.InClusterConfig()
	if err != nil {
		plugin.Logger(ctx).Error("inClusterConfigCRDDynamic", "InClusterConfig", err)
		return nil, err
	}

	clientset, err := dynamic.NewForConfig(clusterConfig)
	if err != nil {
		plugin.Logger(ctx).Error("inClusterConfigCRDDynamic", "NewForConfig", err)
		return nil, err
	}

	return clientset, nil
}

// Get kubernetes config based on environment variable and plugin config
func getK8Config(ctx context.Context, d *plugin.QueryData) (clientcmd.ClientConfig, error) {
	logger := plugin.Logger(ctx)
	logger.Trace("getK8Config")

	// have we already created and cached the session?
	cacheKey := "getK8Config"

	if cachedData, ok := d.ConnectionManager.Cache.Get(cacheKey); ok {
		return cachedData.(clientcmd.ClientConfig), nil
	}

	// get kubernetes config info
	kubernetesConfig := GetConfig(d.Connection)

	// Check for the sourceType argument in the config. Valid values are: "deployed", "manifest" and "all".
	// Default set to "all".
	var source SourceType = "all"
	if kubernetesConfig.SourceType != nil {
		source = SourceType(*kubernetesConfig.SourceType)
		if err := source.IsValid(); err != nil {
			plugin.Logger(ctx).Debug("getK8Config", "invalid_source_type_error", "connection", d.Connection.Name, "error", err)
			return nil, err
		}
	}

	// By default source type is set to "all", which indicates querying the table will return both deployed and manifest resources.
	// If the source type is explicitly set to "manifest", the table will only return the manifest resources.
	// Similarly, setting the value as "deployed" will return all the deployed resources.
	if source.String() == "manifest" {
		plugin.Logger(ctx).Debug("getK8Config", "The source_type set to 'manifest'. Returning nil for API server client.", "connection", d.Connection.Name)
		return nil, nil
	}

	// Set default loader and overriding rules
	loader := clientcmd.NewDefaultClientConfigLoadingRules()
	overrides := &clientcmd.ConfigOverrides{}

	// variable to store paths for kubernetes config
<<<<<<< HEAD
	var configPaths []string
	// Error: invalid configuration: no configuration has been provided, try setting KUBERNETES_MASTER environment variable
=======
	// default kube config path
	var configPaths = []string{"~/.kube/config"}
>>>>>>> 3f233a80

	if kubernetesConfig.ConfigPath != nil {
		configPaths = []string{*kubernetesConfig.ConfigPath}
	} else if kubernetesConfig.ConfigPaths != nil && len(kubernetesConfig.ConfigPaths) > 0 {
		configPaths = kubernetesConfig.ConfigPaths
	} else if v := os.Getenv("KUBE_CONFIG_PATHS"); v != "" {
		configPaths = filepath.SplitList(v)
	} else if v := os.Getenv("KUBERNETES_MASTER"); v != "" {
		configPaths = []string{v}
	}

	if len(configPaths) > 0 {
		expandedPaths := []string{}
		for _, p := range configPaths {
			path, err := homedir.Expand(p)
			if err != nil {
				return nil, err
			}

			expandedPaths = append(expandedPaths, path)
		}

		if len(expandedPaths) == 1 {
			loader.ExplicitPath = expandedPaths[0]
		} else {
			loader.Precedence = expandedPaths
		}

		if kubernetesConfig.ConfigContext != nil {
			overrides.CurrentContext = *kubernetesConfig.ConfigContext
			overrides.Context = clientcmdapi.Context{}
		}
	}

	kubeconfig := clientcmd.NewNonInteractiveDeferredLoadingClientConfig(loader, overrides)

	// save the config in cache
	d.ConnectionManager.Cache.Set(cacheKey, kubeconfig)

	return kubeconfig, nil
}

// Get kubernetes config based on environment variable and plugin config
func getK8ConfigRaw(ctx context.Context, cc *connection.ConnectionCache, c *plugin.Connection) (clientcmd.ClientConfig, error) {
	logger := plugin.Logger(ctx)

	// have we already created and cached the session?
	cacheKey := "getK8ConfigRaw"

	if cachedData, ok := cc.Get(ctx, cacheKey); ok {
		return cachedData.(clientcmd.ClientConfig), nil
	}

	// get kubernetes config info
	kubernetesConfig := GetConfig(c)

	// Check for the sourceType argument in the config. Valid values are: "deployed", "manifest" and "all".
	// Default set to "all".
	var source SourceType = "all"
	if kubernetesConfig.SourceType != nil {
		source = SourceType(*kubernetesConfig.SourceType)
		if err := source.IsValid(); err != nil {
			plugin.Logger(ctx).Debug("getK8ConfigRaw", "invalid_source_type_error", "connection", c.Name, "error", err)
			return nil, err
		}
	}

	// By default source type is set to "all", which indicates querying the table will return both deployed and manifest resources.
	// If the source type is explicitly set to "manifest", the table will only return the manifest resources.
	// Similarly, setting the value as "deployed" will return all the deployed resources.
	if source.String() == "manifest" {
		plugin.Logger(ctx).Debug("getK8ConfigRaw", "The source_type set to 'manifest'. Returning nil for API server client.", "connection", c.Name)
		return nil, nil
	}

	// Set default loader and overriding rules
	loader := &clientcmd.ClientConfigLoadingRules{}
	overrides := &clientcmd.ConfigOverrides{}

	// variable to store paths for kubernetes config
	// default kube config path
	var configPaths = []string{"~/.kube/config"}

	if kubernetesConfig.ConfigPath != nil {
		configPaths = []string{*kubernetesConfig.ConfigPath}
	} else if kubernetesConfig.ConfigPaths != nil && len(kubernetesConfig.ConfigPaths) > 0 {
		configPaths = kubernetesConfig.ConfigPaths
	} else if v := os.Getenv("KUBE_CONFIG_PATHS"); v != "" {
		configPaths = filepath.SplitList(v)
	} else if v := os.Getenv("KUBERNETES_MASTER"); v != "" {
		configPaths = []string{v}
	}

	if len(configPaths) > 0 {
		expandedPaths := []string{}
		for _, p := range configPaths {
			path, err := homedir.Expand(p)
			if err != nil {
				return nil, err
			}

			expandedPaths = append(expandedPaths, path)
		}

		if len(expandedPaths) == 1 {
			loader.ExplicitPath = expandedPaths[0]
		} else {
			loader.Precedence = expandedPaths
		}

		if kubernetesConfig.ConfigContext != nil {
			overrides.CurrentContext = *kubernetesConfig.ConfigContext
			overrides.Context = clientcmdapi.Context{}
		}
	}

	kubeconfig := clientcmd.NewNonInteractiveDeferredLoadingClientConfig(loader, overrides)

	// save the config in cache
	err := cc.Set(ctx, cacheKey, kubeconfig)
	if err != nil {
		logger.Error("getK8ConfigRaw", "cache-set", err)
	}

	return kubeconfig, nil
}

//// HYDRATE FUNCTIONS

func getKubectlContext(ctx context.Context, d *plugin.QueryData, _ *plugin.HydrateData) (interface{}, error) {
	cacheKey := "getKubectlContext"
	if cachedData, ok := d.ConnectionManager.Cache.Get(cacheKey); ok {
		return cachedData.(string), nil
	}

	kubeconfig, err := getK8Config(ctx, d)
	if err != nil {
		return nil, err
	}

	if kubeconfig == nil {
		return nil, nil
	}

	rawConfig, _ := kubeconfig.RawConfig()
	currentContext := rawConfig.CurrentContext

	// get kubernetes config info
	kubernetesConfig := GetConfig(d.Connection)

	// If set in plugin's (~/.steampipe/config/kubernetes.spc) connection profile
	if kubernetesConfig.ConfigContext != nil {
		currentContext = *kubernetesConfig.ConfigContext
	}

	// save current context in cache
	d.ConnectionManager.Cache.Set(cacheKey, currentContext)

	return currentContext, nil
}

//// COMMON TRANSFORM FUNCTIONS

func v1TimeToRFC3339(_ context.Context, d *transform.TransformData) (interface{}, error) {
	if d.Value == nil {
		return nil, nil
	}

	switch v := d.Value.(type) {
	case v1.Time:
		return v.ToUnstructured(), nil
	case *v1.Time:
		if v == nil {
			return nil, nil
		}
		return v.ToUnstructured(), nil
	default:
		return nil, fmt.Errorf("invalid time format %T! ", v)
	}
}

func v1MicroTimeToRFC3339(_ context.Context, d *transform.TransformData) (interface{}, error) {
	if d.Value == nil {
		return nil, nil
	}

	switch v := d.Value.(type) {
	case v1.MicroTime:
		return v1.NewTime(v.Time).ToUnstructured(), nil
	case *v1.MicroTime:
		if v == nil {
			return nil, nil
		}
		return v1.NewTime(v.Time).ToUnstructured(), nil
	default:
		return nil, fmt.Errorf("invalid time format %T! ", v)
	}
}

func labelSelectorToString(_ context.Context, d *transform.TransformData) (interface{}, error) {
	if d.Value == nil {
		return nil, nil
	}

	selector := d.Value.(*v1.LabelSelector)

	ss, err := v1.LabelSelectorAsSelector(selector)
	if err != nil {
		return nil, err
	}

	return ss.String(), nil
}

func selectorMapToString(ctx context.Context, d *transform.TransformData) (interface{}, error) {
	logger := plugin.Logger(ctx)
	logger.Trace("selectorMapToString")

	selector_map := d.Value.(map[string]string)

	if len(selector_map) == 0 {
		return nil, nil
	}

	selector_string := labels.SelectorFromSet(selector_map).String()

	return selector_string, nil
}

//// Other Utility functions

func isNotFoundError(err error) bool {
	return strings.HasSuffix(err.Error(), "not found")
}

func getCommonOptionalKeyQuals() []*plugin.KeyColumn {
	return []*plugin.KeyColumn{
		{Name: "name", Require: plugin.Optional},
		{Name: "namespace", Require: plugin.Optional},
	}
}

func getOptionalKeyQualWithCommonKeyQuals(otherOptionalQuals []*plugin.KeyColumn) []*plugin.KeyColumn {
	return append(otherOptionalQuals, getCommonOptionalKeyQuals()...)
}

func getCommonOptionalKeyQualsValueForFieldSelector(d *plugin.QueryData) []string {
	fieldSelectors := []string{}

	if d.EqualsQualString("name") != "" {
		fieldSelectors = append(fieldSelectors, fmt.Sprintf("metadata.name=%v", d.EqualsQualString("name")))
	}

	if d.EqualsQualString("namespace") != "" {
		fieldSelectors = append(fieldSelectors, fmt.Sprintf("metadata.namespace=%v", d.EqualsQualString("namespace")))
	}

	return fieldSelectors
}

func mergeTags(labels map[string]string, annotations map[string]string) map[string]string {
	tags := make(map[string]string)
	for k, v := range annotations {
		tags[k] = v
	}
	for k, v := range labels {
		tags[k] = v
	}
	return tags
}

//// Utility functions for manifest files

func fetchResourceFromManifestFileByKind(ctx context.Context, d *plugin.QueryData, kind string) ([]parsedContent, error) {

	if kind == "" {
		return nil, fmt.Errorf("missing required property: kind")
	}

	var data []parsedContent
	parsedContents, err := getParsedManifestFileContent(ctx, d)
	if err != nil {
		return nil, err
	}

	for _, content := range parsedContents {
		if content.Kind == kind {
			data = append(data, content)
		}
	}

	return data, nil
}

type parsedContent struct {
	Data      any
	Kind      string
	Path      string
	StartLine int
	EndLine   int
}

// Get the parsed contents of the given files.
func getParsedManifestFileContent(ctx context.Context, d *plugin.QueryData) ([]parsedContent, error) {
	conn, err := parsedManifestFileContentCached(ctx, d, nil)
	if err != nil {
		return nil, err
	}
	return conn.([]parsedContent), nil
}

// Cached form of the parsed file content.
var parsedManifestFileContentCached = plugin.HydrateFunc(parsedManifestFileContentUncached).Memoize()

// parsedManifestFileContentUncached is the actual implementation of getParsedManifestFileContent, which should
// be run only once per connection. Do not call this directly, use
// getParsedManifestFileContent instead.
func parsedManifestFileContentUncached(ctx context.Context, d *plugin.QueryData, _ *plugin.HydrateData) (any, error) {
	plugin.Logger(ctx).Debug("parsedManifestFileContentUncached", "Parsing file content...", "connection", d.Connection.Name)

	// Read the config
	resolvedPaths, err := resolveManifestFilePaths(ctx, d)
	if err != nil {
		return nil, err
	}

	var parsedContents []parsedContent
	for _, path := range resolvedPaths {
		// Load the file into a buffer
		content, err := os.ReadFile(path)
		if err != nil {
			plugin.Logger(ctx).Error("parsedManifestFileContentUncached", "failed to read file", err, "path", path)
			return nil, err
		}

		// Check for the start of the document
		pos := 0
		for _, resource := range strings.Split(string(content), "---") {
			// Skip empty documents, `Decode` will fail on them
			// Also, increment the pos to include the separator position (e.g. ---)
			if len(resource) == 0 {
				pos++
				continue
			}

			// Calculate the length of the YAML resource block
			blockLength := strings.Split(strings.ReplaceAll(resource, " ", ""), "\n")

			// Remove the extra lines added during the split operation based on the separator
			blockLength = blockLength[:len(blockLength)-1]
			if blockLength[0] == "" {
				blockLength = blockLength[1:]
			}

			// skip if no kind defined
			if !(strings.Contains(resource, "kind:") || strings.Contains(resource, "\"kind\":")) {
				pos = pos + len(blockLength) + 1
				continue
			}

			obj := &unstructured.Unstructured{}
			err = yaml.Unmarshal([]byte(resource), obj)
			if err != nil {
				plugin.Logger(ctx).Error("parsedManifestFileContentUncached", "failed to unmarshal the content", err, "path", path)
				return nil, err
			}

			obj.SetAPIVersion(obj.GetAPIVersion())
			obj.SetKind(obj.GetKind())
			gvk := obj.GetObjectKind().GroupVersionKind()
			obj.SetGroupVersionKind(schema.GroupVersionKind{
				Group:   gvk.Group,
				Version: gvk.Version,
				Kind:    gvk.Kind,
			})

			// Convert the content to concrete type based on the resource kind
			targetObj, err := convertUnstructuredDataToType(obj)
			if err != nil {
				plugin.Logger(ctx).Error("parsedManifestFileContentUncached", "failed to convert content into a concrete type", err, "path", path)
				return nil, err
			}

			parsedContents = append(parsedContents, parsedContent{
				Data:      targetObj,
				Kind:      obj.GetKind(),
				Path:      path,
				StartLine: pos + 1, // Since starts from 0
				EndLine:   pos + len(blockLength),
			})

			// Increment the position by the length of the block
			// the value is added with 1 to include the separator
			pos = pos + len(blockLength) + 1
		}
	}

	return parsedContents, nil
}

func resolveManifestFilePaths(ctx context.Context, d *plugin.QueryData) ([]string, error) {
	// Read the config
	k8sConfig := GetConfig(d.Connection)

	// Return nil, if the source_type is set to "deployed"
	if k8sConfig.SourceType != nil &&
		*k8sConfig.SourceType == "deployed" {
		return nil, nil
	}

	// Return error if source_tpe arg is explicitly set to "manifest" in the config, but
	// manifest_file_paths arg is not set.
	if k8sConfig.SourceType != nil &&
		*k8sConfig.SourceType == "manifest" &&
		k8sConfig.ManifestFilePaths == nil {
		return nil, errors.New("manifest_file_paths must be set in the config while the source_type is 'manifest'")
	}

	// Gather file path matches for the glob
	var matches, resolvedPaths []string
	paths := k8sConfig.ManifestFilePaths
	for _, i := range paths {

		// List the files in the given source directory
		files, err := d.GetSourceFiles(i)
		if err != nil {
			return nil, err
		}
		matches = append(matches, files...)
	}

	// Sanitize the matches to ignore the directories
	for _, i := range matches {

		// Ignore directories
		if filehelpers.DirectoryExists(i) {
			continue
		}
		resolvedPaths = append(resolvedPaths, i)
	}

	return resolvedPaths, nil
}<|MERGE_RESOLUTION|>--- conflicted
+++ resolved
@@ -355,13 +355,7 @@
 	overrides := &clientcmd.ConfigOverrides{}
 
 	// variable to store paths for kubernetes config
-<<<<<<< HEAD
 	var configPaths []string
-	// Error: invalid configuration: no configuration has been provided, try setting KUBERNETES_MASTER environment variable
-=======
-	// default kube config path
-	var configPaths = []string{"~/.kube/config"}
->>>>>>> 3f233a80
 
 	if kubernetesConfig.ConfigPath != nil {
 		configPaths = []string{*kubernetesConfig.ConfigPath}
