--- conflicted
+++ resolved
@@ -9,16 +9,8 @@
 import (
 	"context"
 
-<<<<<<< HEAD
-	"github.com/turbot/steampipe-plugin-sdk/v3/connection"
-	"github.com/turbot/steampipe-plugin-sdk/v3/plugin"
-	"github.com/turbot/steampipe-plugin-sdk/v3/plugin/transform"
-	v1 "k8s.io/apiextensions-apiserver/pkg/apis/apiextensions/v1"
-	metav1 "k8s.io/apimachinery/pkg/apis/meta/v1"
-=======
 	"github.com/turbot/steampipe-plugin-sdk/v4/plugin"
 	"github.com/turbot/steampipe-plugin-sdk/v4/plugin/transform"
->>>>>>> 803ed974
 )
 
 const pluginName = "steampipe-plugin-kubernetes"
@@ -34,44 +26,8 @@
 			NewInstance: ConfigInstance,
 			Schema:      ConfigSchema,
 		},
-<<<<<<< HEAD
 		SchemaMode:   plugin.SchemaModeDynamic,
 		TableMapFunc: pluginTableDefinitions,
-=======
-		TableMap: map[string]*plugin.Table{
-			"kubernetes_cluster_role":               tableKubernetesClusterRole(ctx),
-			"kubernetes_cluster_role_binding":       tableKubernetesClusterRoleBinding(ctx),
-			"kubernetes_config_map":                 tableKubernetesConfigMap(ctx),
-			"kubernetes_cronjob":                    tableKubernetesCronJob(ctx),
-			"kubernetes_custom_resource_definition": tableKubernetesCustomResourceDefinition(ctx),
-			"kubernetes_daemonset":                  tableKubernetesDaemonset(ctx),
-			"kubernetes_deployment":                 tableKubernetesDeployment(ctx),
-			"kubernetes_endpoint":                   tableKubernetesEndpoints(ctx),
-			"kubernetes_endpoint_slice":             tableKubernetesEndpointSlice(ctx),
-			"kubernetes_ingress":                    tableKubernetesIngress(ctx),
-			"kubernetes_job":                        tableKubernetesJob(ctx),
-			"kubernetes_limit_range":                tableKubernetesLimitRange(ctx),
-			"kubernetes_namespace":                  tableKubernetesNamespace(ctx),
-			"kubernetes_network_policy":             tableKubernetesNetworkPolicy(ctx),
-			"kubernetes_node":                       tableKubernetesNode(ctx),
-			"kubernetes_persistent_volume":          tableKubernetesPersistentVolume(ctx),
-			"kubernetes_persistent_volume_claim":    tableKubernetesPersistentVolumeClaim(ctx),
-			"kubernetes_pod":                        tableKubernetesPod(ctx),
-			"kubernetes_pod_disruption_budget":      tableKubernetesPDB(ctx),
-			"kubernetes_pod_security_policy":        tableKubernetesPodSecurityPolicy(ctx),
-			"kubernetes_replicaset":                 tableKubernetesReplicaSet(ctx),
-			"kubernetes_replication_controller":     tableKubernetesReplicaController(ctx),
-			"kubernetes_resource_quota":             tableKubernetesResourceQuota(ctx),
-			"kubernetes_role":                       tableKubernetesRole(ctx),
-			"kubernetes_role_binding":               tableKubernetesRoleBinding(ctx),
-			"kubernetes_secret":                     tableKubernetesSecret(ctx),
-			"kubernetes_service":                    tableKubernetesService(ctx),
-			"kubernetes_service_account":            tableKubernetesServiceAccount(ctx),
-			"kubernetes_stateful_set":               tableKubernetesStatefulSet(ctx),
-
-			// "kubernetes_pod_template_spec":    tableKubernetesPodTemplateSpec(ctx),
-		},
->>>>>>> 803ed974
 	}
 
 	return p
