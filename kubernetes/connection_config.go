package kubernetes

import (
	"github.com/turbot/steampipe-plugin-sdk/v5/plugin"
	"github.com/turbot/steampipe-plugin-sdk/v5/plugin/schema"
)

type kubernetesConfig struct {
<<<<<<< HEAD
	ConfigPaths       []string `cty:"config_paths"`
	ConfigPath        *string  `cty:"config_path"`
	ConfigContext     *string  `cty:"config_context"`
	ManifestFilePaths []string `cty:"manifest_file_paths" steampipe:"watch"`
=======
	ConfigPaths          []string `cty:"config_paths"`
	ConfigPath           *string  `cty:"config_path"`
	ConfigContext        *string  `cty:"config_context"`
	CustomResourceTables []string `cty:"custom_resource_tables"`
>>>>>>> fea677ee
}

var ConfigSchema = map[string]*schema.Attribute{
	"config_paths": {
		Type: schema.TypeList,
		Elem: &schema.Attribute{Type: schema.TypeString},
	},
	"config_path": {
		Type: schema.TypeString,
	},
	"config_context": {
		Type: schema.TypeString,
	},
<<<<<<< HEAD
	"manifest_file_paths": {
=======
	"custom_resource_tables": {
>>>>>>> fea677ee
		Type: schema.TypeList,
		Elem: &schema.Attribute{Type: schema.TypeString},
	},
}

func ConfigInstance() interface{} {
	return &kubernetesConfig{}
}

// GetConfig :: retrieve and cast connection config from query data
func GetConfig(connection *plugin.Connection) kubernetesConfig {
	if connection == nil || connection.Config == nil {
		return kubernetesConfig{}
	}
	config, _ := connection.Config.(kubernetesConfig)
	return config
}<|MERGE_RESOLUTION|>--- conflicted
+++ resolved
@@ -6,17 +6,11 @@
 )
 
 type kubernetesConfig struct {
-<<<<<<< HEAD
-	ConfigPaths       []string `cty:"config_paths"`
-	ConfigPath        *string  `cty:"config_path"`
-	ConfigContext     *string  `cty:"config_context"`
-	ManifestFilePaths []string `cty:"manifest_file_paths" steampipe:"watch"`
-=======
 	ConfigPaths          []string `cty:"config_paths"`
 	ConfigPath           *string  `cty:"config_path"`
 	ConfigContext        *string  `cty:"config_context"`
 	CustomResourceTables []string `cty:"custom_resource_tables"`
->>>>>>> fea677ee
+	ManifestFilePaths    []string `cty:"manifest_file_paths" steampipe:"watch"`
 }
 
 var ConfigSchema = map[string]*schema.Attribute{
@@ -30,11 +24,11 @@
 	"config_context": {
 		Type: schema.TypeString,
 	},
-<<<<<<< HEAD
+	"custom_resource_tables": {
+		Type: schema.TypeList,
+		Elem: &schema.Attribute{Type: schema.TypeString},
+	},
 	"manifest_file_paths": {
-=======
-	"custom_resource_tables": {
->>>>>>> fea677ee
 		Type: schema.TypeList,
 		Elem: &schema.Attribute{Type: schema.TypeString},
 	},
