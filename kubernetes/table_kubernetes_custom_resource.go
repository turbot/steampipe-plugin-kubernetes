--- conflicted
+++ resolved
@@ -34,7 +34,6 @@
 		plugin.Logger(ctx).Error("GetNewClientDynamic", "connection_error", err)
 		return nil
 	}
-	
 	return &plugin.Table{
 		Name:        fmt.Sprintf("\"" + resourceName + "\""),
 		Description: fmt.Sprintf("Represents CRD object %s.", resourceName),
@@ -106,30 +105,14 @@
 		Resource: resourceName,
 	}
 
-<<<<<<< HEAD
-=======
-	response, err := clientset.Resource(resourceId).List(ctx, metav1.ListOptions{})
-	if err != nil {
-		if strings.Contains(err.Error(), "could not find the requested resource") {
-			return nil
-		}
-		return err
-	}
-
-	var annotations interface{}
-
->>>>>>> 6ff53208
 	for _, crd := range response.Items {
 		plugin.Logger(ctx).Error("getCustomResources", "crd", crd)
 		ob := crd.Object
-		for _, v := range ob["metadata"].(map[string]interface{})["annotations"].(map[string]interface{}) {
-			annotations = strings.TrimLeft(strings.TrimRight(v.(string), "\""), "\"")
-		}
 		d.StreamListItem(ctx, &CRDResourceInfo{
 			Kind:        ob["kind"].(string),
 			APIVersion:  ob["apiVersion"].(string),
 			Name:        ob["metadata"].(map[string]interface{})["name"].(string),
-			Annotations: annotations,
+			Annotations: ob["metadata"].(map[string]interface{})["annotations"],
 			Namespace:   ob["metadata"].(map[string]interface{})["namespace"].(string),
 			Spec:        ob["spec"],
 		})
