package kubernetes

import (
	"context"
	"strings"

	v1 "k8s.io/api/autoscaling/v1"
	metav1 "k8s.io/apimachinery/pkg/apis/meta/v1"

	"github.com/turbot/steampipe-plugin-sdk/v5/grpc/proto"
	"github.com/turbot/steampipe-plugin-sdk/v5/plugin"
	"github.com/turbot/steampipe-plugin-sdk/v5/plugin/transform"
)

func tableKubernetesHorizontalPodAutoscaler(ctx context.Context) *plugin.Table {
	return &plugin.Table{
		Name:        "kubernetes_horizontal_pod_autoscaler",
		Description: "Kubernetes HorizontalPodAutoscaler is the configuration for a horizontal pod autoscaler, which automatically manages the replica count of any resource implementing the scale subresource based on the metrics specified.",
		Get: &plugin.GetConfig{
			KeyColumns: plugin.AllColumns([]string{"name", "namespace"}),
			Hydrate:    getK8sHPA,
		},
		List: &plugin.ListConfig{
			Hydrate:    listK8sHPAs,
			KeyColumns: getCommonOptionalKeyQuals(),
		},
		Columns: k8sCommonColumns([]*plugin.Column{
			//// HpaSpec Columns
			{
				Name:        "scale_target_ref",
				Type:        proto.ColumnType_JSON,
				Description: "ScaleTargetRef points to the target resource to scale, and is used to the pods for which metrics should be collected, as well as to actually change the replica count.",
				Transform:   transform.FromField("Spec.ScaleTargetRef"),
			},
			{
				Name:        "min_replicas",
				Type:        proto.ColumnType_INT,
				Description: "MinReplicas is the lower limit for the number of replicas to which the autoscaler can scale down. It defaults to 1 pod. MinReplicas is allowed to be 0 if the alpha feature gate HPAScaleToZero is enabled and at least one Object or External metric is configured.",
				Transform:   transform.FromField("Spec.MinReplicas"),
			},
			{
				Name:        "max_replicas",
				Type:        proto.ColumnType_INT,
				Description: "The Upper limit for the number of pods that can be set by the autoscaler. It cannot be smaller than MinReplicas.",
				Transform:   transform.FromField("Spec.MaxReplicas"),
			},
			{
				Name:        "metrics",
				Type:        proto.ColumnType_JSON,
				Description: "Metrics contains the specifications for which to use to calculate the desired replica count (the maximum replica count across all metrics will be used). The desired replica count is calculated multiplying the ratio between the target value and the current value by the current number of pods.",
				Transform:   transform.FromField("Spec.Metrics"),
			},
			{
				Name:        "scale_up_behavior",
				Type:        proto.ColumnType_JSON,
				Description: "Behavior configures the scaling behavior of the target in both Up and Down directions (scaleUp and scaleDown fields respectively). If not set, the default value is the higher of: * increase no more than 4 pods per 60 seconds * double the number of pods per 60 seconds.",
				Transform:   transform.FromField("Spec.Behavior.ScaleUp"),
			},
			{
				Name:        "scale_down_behavior",
				Type:        proto.ColumnType_JSON,
				Description: "Behavior configures the scaling behavior of the target in both Up and Down directions (scaleUp and scaleDown fields respectively). If not set, the default value is to allow to scale down to minReplicas pods, with a 300 second stabilization window (i.e., the highest recommendation for the last 300sec is used).",
				Transform:   transform.FromField("Spec.Behavior.ScaleDown"),
			},

			//// HpaStatus Columns
			{
				Name:        "observed_generation",
				Type:        proto.ColumnType_INT,
				Description: "The most recent generation observed by this autoscaler.",
				Transform:   transform.FromField("Status.ObservedGeneration"),
			},
			{
				Name:        "last_scale_time",
				Type:        proto.ColumnType_TIMESTAMP,
				Description: "The last time the HorizontalPodAutoscaler scaled the number of pods used by the autoscaler to control how often the number of pods is changed.",
				Transform:   transform.FromField("Status.LastScaleTime").Transform(v1TimeToRFC3339),
			},
			{
				Name:        "current_replicas",
				Type:        proto.ColumnType_INT,
				Description: "The current number of replicas of pods managed by this autoscaler.",
				Transform:   transform.FromField("Status.CurrentReplicas"),
			},
			{
				Name:        "desired_replicas",
				Type:        proto.ColumnType_INT,
				Description: "The desired number of replicas of pods managed by this autoscaler.",
				Transform:   transform.FromField("Status.DesiredReplicas"),
			},
			{
				Name:        "current_metrics",
				Type:        proto.ColumnType_JSON,
				Description: "CurrentMetrics is the last read state of the metrics used by this autoscaler.",
				Transform:   transform.FromField("Status.CurrentMetrics"),
			},
			{
				Name:        "conditions",
				Type:        proto.ColumnType_JSON,
				Description: "Conditions is the set of conditions required for this autoscaler to scale its target and indicates whether or not those conditions are met.",
				Transform:   transform.FromField("Status.Conditions"),
			},

			//// Steampipe Standard Columns
			{
				Name:        "title",
				Type:        proto.ColumnType_STRING,
				Description: ColumnDescriptionTitle,
				Transform:   transform.FromField("Name"),
			},
			{
				Name:        "tags",
				Type:        proto.ColumnType_JSON,
				Description: ColumnDescriptionTags,
				Transform:   transform.From(transformHpaTags),
			},
			{
				Name:        "manifest_file_path",
				Type:        proto.ColumnType_STRING,
				Description: "The path to the manifest file.",
				Transform:   transform.FromField("ManifestFilePath").Transform(transform.NullIfZeroValue),
			},
		}),
	}
}

type HorizontalPodAutoscaler struct {
	v2beta2.HorizontalPodAutoscaler
	ManifestFilePath string
}

//// HYDRATE FUNCTIONS

func listK8sHPAs(ctx context.Context, d *plugin.QueryData, _ *plugin.HydrateData) (interface{}, error) {
	// Get the client for querying the K8s APIs for the provided context.
	// If the connection is configured for the manifest files, the client will return nil.
	clientset, err := GetNewClientset(ctx, d)
	if err != nil {
		plugin.Logger(ctx).Error("listK8sHPAs", "clientset_err", err)
		return nil, err
	}

	//
	// Check for manifest files
	//
	parsedContents, err := fetchResourceFromManifestFileByKind(ctx, d, "HorizontalPodAutoscaler")
	if err != nil {
		return nil, err
	}

	for _, content := range parsedContents {
		hpa := content.Data.(*v2beta2.HorizontalPodAutoscaler)

		d.StreamListItem(ctx, HorizontalPodAutoscaler{*hpa, content.Path})

		// Context can be cancelled due to manual cancellation or the limit has been hit
		if d.RowsRemaining(ctx) == 0 {
			return nil, nil
		}
	}

	//
	// Check for deployed resources
	//
	if clientset == nil {
		return nil, nil
	}

	input := metav1.ListOptions{
		Limit: 500,
	}

	// Limiting the results
	limit := d.QueryContext.Limit
	if d.QueryContext.Limit != nil {
		if *limit < input.Limit {
			if *limit < 1 {
				input.Limit = 1
			} else {
				input.Limit = *limit
			}
		}
	}

	commonFieldSelectorValue := getCommonOptionalKeyQualsValueForFieldSelector(d)

	if len(commonFieldSelectorValue) > 0 {
		input.FieldSelector = strings.Join(commonFieldSelectorValue, ",")
	}

	var response *v1.HorizontalPodAutoscalerList
	pageLeft := true

	for pageLeft {
		response, err = clientset.AutoscalingV1().HorizontalPodAutoscalers("").List(ctx, input)
		if err != nil {
			plugin.Logger(ctx).Error("listK8sHPAs", "api_err", err)
			return nil, err
		}

		if response.GetContinue() != "" {
			input.Continue = response.Continue
		} else {
			pageLeft = false
		}

		for _, hpa := range response.Items {
			d.StreamListItem(ctx, HorizontalPodAutoscaler{hpa, ""})

			// Context can be cancelled due to manual cancellation or the limit has been hit
			if d.RowsRemaining(ctx) == 0 {
				return nil, nil
			}
		}
	}

	return nil, nil
}

func getK8sHPA(ctx context.Context, d *plugin.QueryData, _ *plugin.HydrateData) (interface{}, error) {
	// Get the client for querying the K8s APIs for the provided context.
	// If the connection is configured for the manifest files, the client will return nil.
	clientset, err := GetNewClientset(ctx, d)
	if err != nil {
		plugin.Logger(ctx).Error("getK8sHPA", "clientset_err", err)
		return nil, err
	}

	name := d.EqualsQuals["name"].GetStringValue()
	namespace := d.EqualsQuals["namespace"].GetStringValue()

	// return if namespace or name is empty
	if namespace == "" || name == "" {
		return nil, nil
	}

<<<<<<< HEAD
	//
	// Get the manifest resource
	//
	parsedContents, err := fetchResourceFromManifestFileByKind(ctx, d, "HorizontalPodAutoscaler")
	if err != nil {
		return nil, err
	}

	for _, content := range parsedContents {
		hpa := content.Data.(*v2beta2.HorizontalPodAutoscaler)

		if hpa.Name == name && hpa.Namespace == namespace {
			return HorizontalPodAutoscaler{*hpa, content.Path}, nil
		}
	}

	//
	// Get the deployed resource
	//
	if clientset == nil {
		return nil, nil
	}

	hpa, err := clientset.AutoscalingV2beta2().HorizontalPodAutoscalers(namespace).Get(ctx, name, metav1.GetOptions{})
=======
	hpa, err := clientset.AutoscalingV1().HorizontalPodAutoscalers(namespace).Get(ctx, name, metav1.GetOptions{})
>>>>>>> 1c89eb57
	if err != nil && !isNotFoundError(err) {
		plugin.Logger(ctx).Error("getK8sHPA", "api_err", err)
		return nil, err
	}

	return HorizontalPodAutoscaler{*hpa, ""}, nil
}

////// TRANSFORM FUNCTIONS

func transformHpaTags(_ context.Context, d *transform.TransformData) (interface{}, error) {
<<<<<<< HEAD
	obj := d.HydrateItem.(HorizontalPodAutoscaler)
=======
	obj := d.HydrateItem.(v1.HorizontalPodAutoscaler)
>>>>>>> 1c89eb57
	return mergeTags(obj.Labels, obj.Annotations), nil
}<|MERGE_RESOLUTION|>--- conflicted
+++ resolved
@@ -125,7 +125,7 @@
 }
 
 type HorizontalPodAutoscaler struct {
-	v2beta2.HorizontalPodAutoscaler
+	v1.HorizontalPodAutoscaler
 	ManifestFilePath string
 }
 
@@ -149,7 +149,7 @@
 	}
 
 	for _, content := range parsedContents {
-		hpa := content.Data.(*v2beta2.HorizontalPodAutoscaler)
+		hpa := content.Data.(*v1.HorizontalPodAutoscaler)
 
 		d.StreamListItem(ctx, HorizontalPodAutoscaler{*hpa, content.Path})
 
@@ -234,7 +234,6 @@
 		return nil, nil
 	}
 
-<<<<<<< HEAD
 	//
 	// Get the manifest resource
 	//
@@ -244,7 +243,7 @@
 	}
 
 	for _, content := range parsedContents {
-		hpa := content.Data.(*v2beta2.HorizontalPodAutoscaler)
+		hpa := content.Data.(*v1.HorizontalPodAutoscaler)
 
 		if hpa.Name == name && hpa.Namespace == namespace {
 			return HorizontalPodAutoscaler{*hpa, content.Path}, nil
@@ -258,10 +257,7 @@
 		return nil, nil
 	}
 
-	hpa, err := clientset.AutoscalingV2beta2().HorizontalPodAutoscalers(namespace).Get(ctx, name, metav1.GetOptions{})
-=======
 	hpa, err := clientset.AutoscalingV1().HorizontalPodAutoscalers(namespace).Get(ctx, name, metav1.GetOptions{})
->>>>>>> 1c89eb57
 	if err != nil && !isNotFoundError(err) {
 		plugin.Logger(ctx).Error("getK8sHPA", "api_err", err)
 		return nil, err
@@ -273,10 +269,6 @@
 ////// TRANSFORM FUNCTIONS
 
 func transformHpaTags(_ context.Context, d *transform.TransformData) (interface{}, error) {
-<<<<<<< HEAD
 	obj := d.HydrateItem.(HorizontalPodAutoscaler)
-=======
-	obj := d.HydrateItem.(v1.HorizontalPodAutoscaler)
->>>>>>> 1c89eb57
 	return mergeTags(obj.Labels, obj.Annotations), nil
 }